# 1.12.0
<<<<<<< HEAD
- Add socket transport to support concurrent web workers compatibility with 1 Flow instance
=======
- Precompile atomic module during setup; GCC, `cffi` and `setuptools` are no longer needed at runtime
- Relax `cffi` and `setuptools` version constraints
>>>>>>> 4f199056

# 1.11.7
- Update `cffi` version to allow python3.12 support, add `setuptools` to requirements

# 1.11.6
- Add metrics with count if running and dead processes

# 1.11.5
- Changed default export period to 0.5 to fix metrics gaps

# 1.11.4
- Lower cpu usage in main process

# 1.11.3
- Add memory usage metrics

# 1.11.2
- restore signals for successful termination of processes during flow.stop() if they were overridden

# 1.11.1
- Update setup requirements: add extras - aiohttp, numpy

# 1.11.0
- Add Priority queues

# 1.10.14
- Route task to a specific worker queue according to handle_condition

# 1.10.13
- Default start timeout in aiohttp integration
- Check timeout when try to put value to queue
- Fix deadlock on exit when input queue has items

# 1.10.12
- Add a new async method share_value_with_data to the BaseTask class

# 1.10.11
- add support type bytes or bytearray for share memory in BaseTask

# 1.10.10
- Change name `on_start_timeout` to `on_start_wait`

# 1.10.9
- Add ability to set different subprocess start methods and on_start_timeout for heavyweight models

# 1.10.8
- Add metric for task size in bytes

# 1.10.7
- Add ability to set custom logger

# 1.10.6
- Add missing imports to aiohttp integration and add return from observe_flows

# 1.10.5
- fixed bad upload to pypi.org

# 1.10.4
- fixed unfinished stopping on child process death

# 1.10.3
- fixed reraise asyncio.CancelledError if the cause of exception is external actor

# 1.10.2
- fixed batch gatharing (batch was not always accumulate properly due to MP queue inconsistent behaviour)

# 1.10.1
- fixed batch time measurement

# 1.10.0
- added dynamic batching strategy (used if batch_timeout = 0)
- added `pulemet` as external dependency

# 1.9.0
- fix CPU consumption in subprocesses

# 1.8.1
- fix multiprocessing start method setting, imports order

# 1.8.0
- fix shared memory reference counting

# 1.7.1
- fix aiohttp integration (monitoring task is not affecting unit tests now)
- `Flow.run()` now waiting for all child processes to initialize (all `Handler.on_start()` methods guaranteed to be completed before `run` releases)

# 1.7.0
- tests migrated from pytest-asyncio to pytest-aiohttp
- added integration with aiohttp

# 1.6.1
- removed redundant files
- added `python_requires` parameter in `setup.py`
- added `examples` directory
- renamed `lib` directory to `aqueduct`

# 1.6.0
- added StatsDBuffer Protocol
- added metrics sending in the `maas` service in `tests/benchmarks/bench_service`
- reduced time interval for queue size metrics collection

# 1.5.0
- added benchmark tests
- moved unit tests

# 1.4.0
- added batching metrics: batch size and batch creating time
- metrics refactoring
- input and output Worker queues moved from `loop` to `__init__` method

# 1.3.0
- moved avio-specified metrics prefix from Flow to Exporter
- changed queue size metrics type from gauge to timers
- added metrics for tasks count on completed and failed
- added queue_size parameter

# 1.2.1
- fixed typing

# 1.2.0
- added multiprocess batching support

# 1.1.0
- added the ability to skip unsuitable for Worker tasks

# 1.0.0
- removed `async-timeout` requirement
- added batching mechanism to the `Worker` class
- changed `handle` method of the `BaseTaskHandler` class for tasks batch handling
- tests refactoring

# 0.9.0
- fixed segfault error
- added shared fields support in the BaseTask
- removed `to_dict` BaseTask method

# 0.8.1
- fixed segmentation fault problems due to task update

# 0.8.0
- source task now updating with result
- process() method returns True if work on task completed 

# 0.7.4
- `need_collect_task_timers` Flow property changed to cached_property
-  added the ability to disable the collecting metrics

# 0.7.3
- fixed unnecessary shared memory warnings

# 0.7.2
- fixed asleep main process due to huge count of tasks

# 0.7.1
- changed perf tests
- renamed `SharedData` method from `get_from_data` to `create_from_data`
- fixed ref counter

# 0.7.0
- added shared memory tools

# 0.6.0
- python version raised to `3.8.6`

# 0.5.3
- added child processes explicit killing

# 0.5.2
- changed Flow `start` method from async to sync
- added Flow `is_running` property

# 0.5.1
- removed event loop stopping after Flow stopping
- added StopTask forwarding to all steps

# 0.5.0
- updated multiprocessing module
- added environment checks
- revised Aqueduct errors
- removed pytorch dependency
- revised Flow stopping

# 0.4.1
- change queues to multiprocessing.Queue

# 0.4.0
- add processes liveness checking

# 0.3.1
- fixed `_task_states` clearing

# 0.3.0
- add timeout_sec for process method
- spawner moved from Torch and tuned for logger integration like Sentry
- new few  `__str__` and `__repr__` for more readable exceptions context 
- add some graceful terminating

# 0.2.4
- change queue size metrics type from counter to gauge

# 0.2.3
- removed text-detector specified code from Flow

# 0.2.2
- not None _metrics_manager field in Flow
- change metrics package structure

# 0.2.1
- add MetricsManager to encapsulate collect and export logic

# 0.2.0
- add queue size metrics
- add metrics prefixes
- add metrics export config

# 0.1.2
- add step name to Worker name
- change TaskMetrics.timers from dict to list

# 0.1.1
- change timer function from time() to monotonic()

# 0.1.0
- add timer metrics for task transfer and task handling

# 0.0.1
- first version based on shared memory via pytorch multiprocessing modules<|MERGE_RESOLUTION|>--- conflicted
+++ resolved
@@ -1,10 +1,9 @@
+# 1.13.0
+- Add socket transport to support concurrent web workers compatibility with 1 Flow instance
+
 # 1.12.0
-<<<<<<< HEAD
-- Add socket transport to support concurrent web workers compatibility with 1 Flow instance
-=======
 - Precompile atomic module during setup; GCC, `cffi` and `setuptools` are no longer needed at runtime
 - Relax `cffi` and `setuptools` version constraints
->>>>>>> 4f199056
 
 # 1.11.7
 - Update `cffi` version to allow python3.12 support, add `setuptools` to requirements
